--- conflicted
+++ resolved
@@ -84,17 +84,13 @@
 		`
 		<div name="popup-body">
 			<div name="msg" from="alert"></div>
-		
+
 		</div>
 		<div name="lowerright">
 			<div name="buttonarea">
 				<button name="close" onClick="this.close()">Ok</button>
 			</div>
 		</div>
-<<<<<<< HEAD
-
-=======
->>>>>>> 32d70f6f
 		`
 	+ 	Internals.footer;
 }